# zeropi.py
#
# This file is part of scqubits.
#
#    Copyright (c) 2019 and later, Jens Koch and Peter Groszkowski
#    All rights reserved.
#
#    This source code is licensed under the BSD-style license found in the
#    LICENSE file in the root directory of this source tree.
############################################################################

import os
import warnings

from typing import Any, Dict, List, Optional, Tuple, Union

import numpy as np

from matplotlib.axes import Axes
from matplotlib.figure import Figure
from numpy import ndarray
from scipy import sparse
from scipy.sparse.csc import csc_matrix
from scipy.sparse.dia import dia_matrix

import scqubits.core.central_dispatch as dispatch
import scqubits.core.constants as constants
import scqubits.core.descriptors as descriptors
import scqubits.core.discretization as discretization
import scqubits.core.qubit_base as base
import scqubits.core.storage as storage
import scqubits.io_utils.fileio_serializers as serializers
import scqubits.ui.qubit_widget as ui
import scqubits.utils.plotting as plot
import scqubits.utils.spectrum_utils as spec_utils

from scqubits.core.discretization import Grid1d
from scqubits.core.noise import NoisySystem
from scqubits.core.storage import WaveFunctionOnGrid

# - ZeroPi noise class


class NoisyZeroPi(NoisySystem):
    pass


# -Symmetric 0-pi qubit, phi discretized, theta in charge basis---------------------------------------------------------


class ZeroPi(base.QubitBaseClass, serializers.Serializable, NoisyZeroPi):
    r"""Zero-Pi Qubit

    | [1] Brooks et al., Physical Review A, 87(5), 052306 (2013). http://doi.org/10.1103/PhysRevA.87.052306
    | [2] Dempster et al., Phys. Rev. B, 90, 094518 (2014). http://doi.org/10.1103/PhysRevB.90.094518
    | [3] Groszkowski et al., New J. Phys. 20, 043053 (2018). https://doi.org/10.1088/1367-2630/aab7cd

    Zero-Pi qubit without coupling to the `zeta` mode, i.e., no disorder in `EC` and `EL`,
    see Eq. (4) in Groszkowski et al., New J. Phys. 20, 043053 (2018),

    .. math::

        H &= -2E_\text{CJ}\partial_\phi^2+2E_{\text{C}\Sigma}(i\partial_\theta-n_g)^2
               +2E_{C\Sigma}dC_J\,\partial_\phi\partial_\theta
               -2E_\text{J}\cos\theta\cos(\phi-\varphi_\text{ext}/2)+E_L\phi^2\\
          &\qquad +2E_\text{J} + E_J dE_J \sin\theta\sin(\phi-\phi_\text{ext}/2).

    Formulation of the Hamiltonian matrix proceeds by discretization of the `phi` variable, and using charge basis for
    the `theta` variable.

    Parameters
    ----------
    EJ:
        mean Josephson energy of the two junctions
    EL:
        inductive energy of the two (super-)inductors
    ECJ:
        charging energy associated with the two junctions
    EC:
        charging energy of the large shunting capacitances; set to `None` if `ECS` is provided instead
    dEJ:
        relative disorder in EJ, i.e., (EJ1-EJ2)/EJavg
    dCJ:
        relative disorder of the junction capacitances, i.e., (CJ1-CJ2)/CJavg
    ng:
        offset charge associated with theta
    flux:
        magnetic flux through the circuit loop, measured in units of flux quanta (h/2e)
    grid:
        specifies the range and spacing of the discretization lattice
    ncut:
        charge number cutoff for `n_theta`,  `n_theta = -ncut, ..., ncut`
    ECS:
        total charging energy including large shunting capacitances and junction capacitances; may be provided instead
        of EC
    truncated_dim:
        desired dimension of the truncated quantum system; expected: truncated_dim > 1
   """
    EJ = descriptors.WatchedProperty("QUANTUMSYSTEM_UPDATE")
    EL = descriptors.WatchedProperty("QUANTUMSYSTEM_UPDATE")
    ECJ = descriptors.WatchedProperty("QUANTUMSYSTEM_UPDATE")
    EC = descriptors.WatchedProperty("QUANTUMSYSTEM_UPDATE")
    dEJ = descriptors.WatchedProperty("QUANTUMSYSTEM_UPDATE")
    dCJ = descriptors.WatchedProperty("QUANTUMSYSTEM_UPDATE")
    ng = descriptors.WatchedProperty("QUANTUMSYSTEM_UPDATE")
    ncut = descriptors.WatchedProperty("QUANTUMSYSTEM_UPDATE")

    def __init__(
        self,
        EJ: float,
        EL: float,
        ECJ: float,
        EC: Optional[float],
        ng: float,
        flux: float,
        grid: Grid1d,
        ncut: int,
        dEJ: float = 0.0,
        dCJ: float = 0.0,
        ECS: float = None,
        truncated_dim: int = 6,
    ) -> None:
        self.EJ = EJ
        self.EL = EL
        self.ECJ = ECJ

        if EC is None and ECS is None:
            raise ValueError("Argument missing: must either provide EC or ECS")
        if EC and ECS:
            raise ValueError("Argument error: can only provide either EC or ECS")
        if EC:
            self.EC = EC
        elif ECS:
            self.EC = 1 / (1 / ECS - 1 / self.ECJ)
        self.dEJ = dEJ
        self.dCJ = dCJ
        self.ng = ng
        self.flux = flux
        self.grid = grid
        self.ncut = ncut
        self.truncated_dim = truncated_dim
        self._sys_type = type(self).__name__
        self._evec_dtype = np.complex_

        # _default_grid is for *theta*, needed for plotting wavefunction
        self._default_grid = discretization.Grid1d(-np.pi / 2, 3 * np.pi / 2, 200)

        self._init_params.remove(
            "ECS"
        )  # used in for file Serializable purposes; remove ECS as init parameter
        self._image_filename = os.path.join(
            os.path.dirname(os.path.abspath(__file__)), "qubit_img/zeropi.jpg"
        )
        dispatch.CENTRAL_DISPATCH.register("GRID_UPDATE", self)

    @staticmethod
    def default_params() -> Dict[str, Any]:
        return {
            "EJ": 10.0,
            "EL": 0.04,
            "ECJ": 20.0,
            "EC": 0.04,
            "dEJ": 0.0,
            "dCJ": 0.0,
            "ng": 0.1,
            "flux": 0.23,
            "ncut": 30,
            "truncated_dim": 10,
        }

    @classmethod
    def create(cls) -> "ZeroPi":
        phi_grid = discretization.Grid1d(-19.0, 19.0, 200)
        init_params = cls.default_params()
        init_params["grid"] = phi_grid
        zeropi = cls(**init_params)
        zeropi.widget()
        return zeropi

    def supported_noise_channels(self) -> List[str]:
        """Return a list of supported noise channels"""
        return [
            "tphi_1_over_f_cc",
            "tphi_1_over_f_flux",
            "t1_flux_bias_line",
            # 't1_capacitive',
            "t1_inductive",
        ]

    def widget(self, params: Dict[str, Any] = None) -> None:
        init_params = params or self.get_initdata()
        del init_params["grid"]
        init_params["grid_max_val"] = self.grid.max_val
        init_params["grid_min_val"] = self.grid.min_val
        init_params["grid_pt_count"] = self.grid.pt_count
        ui.create_widget(
            self.set_params, init_params, image_filename=self._image_filename
        )

    def set_params(self, **kwargs) -> None:
        phi_grid = discretization.Grid1d(
            kwargs.pop("grid_min_val"),
            kwargs.pop("grid_max_val"),
            kwargs.pop("grid_pt_count"),
        )
        self.grid = phi_grid
        for param_name, param_val in kwargs.items():
            setattr(self, param_name, param_val)

    def receive(self, event: str, sender: object, **kwargs):
        if sender is self.grid:
            self.broadcast("QUANTUMSYSTEM_UPDATE")

    def _evals_calc(self, evals_count: int) -> ndarray:
        hamiltonian_mat = self.hamiltonian()
        evals = sparse.linalg.eigsh(
            hamiltonian_mat,
            k=evals_count,
            sigma=0.0,
            which="LM",
            return_eigenvectors=False,
        )
        return np.sort(evals)

    def _esys_calc(self, evals_count: int) -> Tuple[ndarray, ndarray]:
        hamiltonian_mat = self.hamiltonian()
        evals, evecs = sparse.linalg.eigsh(
            hamiltonian_mat,
            k=evals_count,
            sigma=0.0,
            which="LM",
            return_eigenvectors=True,
        )
        # TODO consider normalization of zeropi wavefunctions
        # evecs /= np.sqrt(self.grid.grid_spacing())
        evals, evecs = spec_utils.order_eigensystem(evals, evecs)
        return evals, evecs

    def get_ECS(self) -> float:
        return 1 / (1 / self.EC + 1 / self.ECJ)

    def set_ECS(self, value) -> None:
        warnings.warn(
<<<<<<< HEAD
            "It is not possible to directly set ECS (except in initialization). Instead, set EC or ECJ, "
            "or use set_EC_via_ECS() to update EC indirectly.",
=======
            "It is not possible to directly set ECS (except in initialization)."
            " Instead, set EC or ECJ, or use set_EC_via_ECS() to update EC indirectly.",
>>>>>>> 875e3780
            Warning,
        )

    ECS = property(get_ECS, set_ECS)

    def set_EC_via_ECS(self, ECS: float) -> None:
        """Helper function to set `EC` by providing `ECS`, keeping `ECJ` constant."""
        self.EC = 1 / (1 / ECS - 1 / self.ECJ)

    def hilbertdim(self) -> int:
        """Returns Hilbert space dimension"""
        return self.grid.pt_count * (2 * self.ncut + 1)

    def potential(self, phi: ndarray, theta: ndarray) -> ndarray:
        """
        Returns
        -------
            value of the potential energy evaluated at phi, theta
        """
        return (
            -2.0 * self.EJ * np.cos(theta) * np.cos(phi - 2.0 * np.pi * self.flux / 2.0)
            + self.EL * phi ** 2
            + 2.0 * self.EJ
            + self.EJ
            * self.dEJ
            * np.sin(theta)
            * np.sin(phi - 2.0 * np.pi * self.flux / 2.0)
        )

    def sparse_kinetic_mat(self) -> csc_matrix:
        """
        Kinetic energy portion of the Hamiltonian.

        Returns
        -------
            matrix representing the kinetic energy operator
        """
        pt_count = self.grid.pt_count
        dim_theta = 2 * self.ncut + 1
        identity_phi = sparse.identity(pt_count, format="csc")
        identity_theta = sparse.identity(dim_theta, format="csc")
        kinetic_matrix_phi = self.grid.second_derivative_matrix(
            prefactor=-2.0 * self.ECJ
        )
        diag_elements = (
            2.0
            * self.ECS
            * np.square(np.arange(-self.ncut + self.ng, self.ncut + 1 + self.ng))
        )
        kinetic_matrix_theta = sparse.dia_matrix(
            (diag_elements, [0]), shape=(dim_theta, dim_theta)
        ).tocsc()
        kinetic_matrix = sparse.kron(
            kinetic_matrix_phi, identity_theta, format="csc"
        ) + sparse.kron(identity_phi, kinetic_matrix_theta, format="csc")
        if self.dCJ != 0:
            kinetic_matrix -= (
                2.0
                * self.ECS
                * self.dCJ
                * self.i_d_dphi_operator()
                * self.n_theta_operator()
            )

        return kinetic_matrix

    def sparse_potential_mat(self) -> csc_matrix:
        """
        Potential energy portion of the Hamiltonian.

        Returns
        -------
            matrix representing the potential energy operator
        """
        pt_count = self.grid.pt_count
        grid_linspace = self.grid.make_linspace()
        dim_theta = 2 * self.ncut + 1

        phi_inductive_vals = self.EL * np.square(grid_linspace)
        phi_inductive_potential = sparse.dia_matrix(
            (phi_inductive_vals, [0]), shape=(pt_count, pt_count)
        ).tocsc()
        phi_cos_vals = np.cos(grid_linspace - 2.0 * np.pi * self.flux / 2.0)
        phi_cos_potential = sparse.dia_matrix(
            (phi_cos_vals, [0]), shape=(pt_count, pt_count)
        ).tocsc()
        phi_sin_vals = np.sin(grid_linspace - 2.0 * np.pi * self.flux / 2.0)
        phi_sin_potential = sparse.dia_matrix(
            (phi_sin_vals, [0]), shape=(pt_count, pt_count)
        ).tocsc()

        theta_cos_potential = (
            -self.EJ
            * (
                sparse.dia_matrix(
                    ([1.0] * dim_theta, [-1]), shape=(dim_theta, dim_theta)
                )
                + sparse.dia_matrix(
                    ([1.0] * dim_theta, [1]), shape=(dim_theta, dim_theta)
                )
            )
        ).tocsc()
        potential_mat = (
            sparse.kron(phi_cos_potential, theta_cos_potential, format="csc")
            + sparse.kron(phi_inductive_potential, self._identity_theta(), format="csc")
            + 2
            * self.EJ
            * sparse.kron(self._identity_phi(), self._identity_theta(), format="csc")
        )
        if self.dEJ != 0:
            potential_mat += (
                self.EJ
                * self.dEJ
                * sparse.kron(phi_sin_potential, self._identity_theta(), format="csc")
                * self.sin_theta_operator()
            )
        return potential_mat

    def hamiltonian(self) -> csc_matrix:
        """Calculates Hamiltonian in basis obtained by discretizing phi and employing charge basis for theta.

        Returns
        -------
            matrix representing the potential energy operator
        """
        return self.sparse_kinetic_mat() + self.sparse_potential_mat()

    def sparse_d_potential_d_flux_mat(self) -> csc_matrix:
        r"""Calculates a of the potential energy w.r.t flux, at the current value of flux,
        as stored in the object.

        The flux is assumed to be given in the units of the ratio \Phi_{ext}/\Phi_0.
        So if \frac{\partial U}{ \partial \Phi_{\rm ext}}, is needed, the expression returned
        by this function, needs to be multiplied by 1/\Phi_0.

        Returns
        -------
            matrix representing the derivative of the potential energy
        """
        op_1 = sparse.kron(
            self._sin_phi_operator(x=-2.0 * np.pi * self.flux / 2.0),
            self._cos_theta_operator(),
            format="csc",
        )
        op_2 = sparse.kron(
            self._cos_phi_operator(x=-2.0 * np.pi * self.flux / 2.0),
            self._sin_theta_operator(),
            format="csc",
        )
        return -2.0 * np.pi * self.EJ * op_1 - np.pi * self.EJ * self.dEJ * op_2

    def d_hamiltonian_d_flux(self) -> csc_matrix:
        r"""Calculates a derivative of the Hamiltonian w.r.t flux, at the current value of flux,
        as stored in the object.

        The flux is assumed to be given in the units of the ratio \Phi_{ext}/\Phi_0.
        So if \frac{\partial H}{ \partial \Phi_{\rm ext}}, is needed, the expression returned
        by this function, needs to be multiplied by 1/\Phi_0.

        Returns
        -------
            matrix representing the derivative of the Hamiltonian
        """
        return self.sparse_d_potential_d_flux_mat()

    def sparse_d_potential_d_EJ_mat(self) -> csc_matrix:
        r"""Calculates a of the potential energy w.r.t EJ.

        Returns
        -------
            matrix representing the derivative of the potential energy
        """
        return -2.0 * sparse.kron(
            self._cos_phi_operator(x=-2.0 * np.pi * self.flux / 2.0),
            self._cos_theta_operator(),
            format="csc",
        )

    def d_hamiltonian_d_EJ(self) -> csc_matrix:
        r"""Calculates a derivative of the Hamiltonian w.r.t EJ.

        Returns
        -------
            matrix representing the derivative of the Hamiltonian
        """
        return self.sparse_d_potential_d_EJ_mat()

    def d_hamiltonian_d_ng(self) -> csc_matrix:
        r"""Calculates a derivative of the Hamiltonian w.r.t ng.
        as stored in the object.

        Returns
        -------
            matrix representing the derivative of the Hamiltonian
        """
        return -8 * self.EC * self.n_theta_operator()

    def _identity_phi(self) -> csc_matrix:
        r"""
        Identity operator acting only on the `\phi` Hilbert subspace.
        """
        pt_count = self.grid.pt_count
        return sparse.identity(pt_count, format="csc")

    def _identity_theta(self) -> csc_matrix:
        r"""
        Identity operator acting only on the `\theta` Hilbert subspace.
        """
        dim_theta = 2 * self.ncut + 1
        return sparse.identity(dim_theta, format="csc")

    def i_d_dphi_operator(self) -> csc_matrix:
        r"""
        Operator :math:`i d/d\phi`.
        """
        return sparse.kron(
            self.grid.first_derivative_matrix(prefactor=1j),
            self._identity_theta(),
            format="csc",
        )

    def _phi_operator(self) -> dia_matrix:
        r"""
        Operator :math:`\phi`, acting only on the `\phi` Hilbert subspace.
        """
        pt_count = self.grid.pt_count

        phi_matrix = sparse.dia_matrix((pt_count, pt_count))
        diag_elements = self.grid.make_linspace()
        phi_matrix.setdiag(diag_elements)
        return phi_matrix

    def phi_operator(self) -> csc_matrix:
        r"""
        Operator :math:`\phi`.
        """
        return sparse.kron(self._phi_operator(), self._identity_theta(), format="csc")

    def n_theta_operator(self) -> csc_matrix:
        r"""
        Operator :math:`n_\theta`.
        """
        dim_theta = 2 * self.ncut + 1
        diag_elements = np.arange(-self.ncut, self.ncut + 1)
        n_theta_matrix = sparse.dia_matrix(
            (diag_elements, [0]), shape=(dim_theta, dim_theta)
        ).tocsc()
        return sparse.kron(self._identity_phi(), n_theta_matrix, format="csc")

    def _sin_phi_operator(self, x: float = 0) -> csc_matrix:
        r"""
        Operator :math:`\sin(\phi + x)`, acting only on the `\phi` Hilbert subspace.x
        """
        pt_count = self.grid.pt_count

        vals = np.sin(self.grid.make_linspace() + x)
        sin_phi_matrix = sparse.dia_matrix(
            (vals, [0]), shape=(pt_count, pt_count)
        ).tocsc()
        return sin_phi_matrix

    def _cos_phi_operator(self, x: float = 0) -> csc_matrix:
        r"""
        Operator :math:`\cos(\phi + x)`, acting only on the `\phi` Hilbert subspace.
        """
        pt_count = self.grid.pt_count

        vals = np.cos(self.grid.make_linspace() + x)
        cos_phi_matrix = sparse.dia_matrix(
            (vals, [0]), shape=(pt_count, pt_count)
        ).tocsc()
        return cos_phi_matrix

    def _cos_theta_operator(self) -> csc_matrix:
        r"""
        Operator :math:`\cos(\theta)`, acting only on the `\theta` Hilbert subspace.
        """
        dim_theta = 2 * self.ncut + 1
        cos_theta_matrix = (
            0.5
            * (
                sparse.dia_matrix(
                    ([1.0] * dim_theta, [-1]), shape=(dim_theta, dim_theta)
                )
                + sparse.dia_matrix(
                    ([1.0] * dim_theta, [1]), shape=(dim_theta, dim_theta)
                )
            ).tocsc()
        )
        return cos_theta_matrix

    def cos_theta_operator(self) -> csc_matrix:
        r"""
        Operator :math:`\cos(\theta)`.
        """
        return sparse.kron(
            self._identity_phi(), self._cos_theta_operator(), format="csc"
        )

    def _sin_theta_operator(self) -> csc_matrix:
        r"""
        Operator :math:`\sin(\theta)`, acting only on the `\theta` Hilbert space.
        """
        dim_theta = 2 * self.ncut + 1
        sin_theta_matrix = (
            -0.5
            * 1j
            * (
                sparse.dia_matrix(
                    ([1.0] * dim_theta, [1]), shape=(dim_theta, dim_theta)
                )
                - sparse.dia_matrix(
                    ([1.0] * dim_theta, [-1]), shape=(dim_theta, dim_theta)
                )
            ).tocsc()
        )
        return sin_theta_matrix

    def sin_theta_operator(self) -> csc_matrix:
        r"""
        Operator :math:`\sin(\theta)`.
        """
        return sparse.kron(
            self._identity_phi(), self._sin_theta_operator(), format="csc"
        )

    def plot_potential(
        self,
        theta_grid: Grid1d = None,
        contour_vals: Union[List[float], ndarray] = None,
        **kwargs
    ) -> Tuple[Figure, Axes]:
        """Draw contour plot of the potential energy.

        Parameters
        ----------
        theta_grid:
            used for setting a custom grid for theta; if None use self._default_grid
        contour_vals:
        **kwargs:
            plotting parameters
        """
        theta_grid = theta_grid or self._default_grid

        x_vals = self.grid.make_linspace()
        y_vals = theta_grid.make_linspace()
        return plot.contours(
            x_vals,
            y_vals,
            self.potential,
            contour_vals=contour_vals,
            xlabel=r"$\phi$",
            ylabel=r"$\theta$",
            **kwargs
        )

    def wavefunction(
        self,
        esys: Tuple[ndarray, ndarray] = None,
        which: int = 0,
        theta_grid: Grid1d = None,
    ) -> WaveFunctionOnGrid:
        """Returns a zero-pi wave function in `phi`, `theta` basis

        Parameters
        ----------
        esys:
            eigenvalues, eigenvectors
        which:
             index of desired wave function (default value = 0)
        theta_grid:
            used for setting a custom grid for theta; if None use self._default_grid
        """
        evals_count = max(which + 1, 3)
        if esys is None:
            _, evecs = self.eigensys(evals_count)
        else:
            _, evecs = esys

        theta_grid = theta_grid or self._default_grid
        dim_theta = 2 * self.ncut + 1
        state_amplitudes = evecs[:, which].reshape(self.grid.pt_count, dim_theta)

        # Calculate psi_{phi, theta} = sum_n state_amplitudes_{phi, n} A_{n, theta}
        # where a_{n, theta} = 1/sqrt(2 pi) e^{i n theta}
        n_vec = np.arange(-self.ncut, self.ncut + 1)
        theta_vec = theta_grid.make_linspace()
        a_n_theta = np.exp(1j * np.outer(n_vec, theta_vec)) / (2 * np.pi) ** 0.5
        wavefunc_amplitudes = np.matmul(state_amplitudes, a_n_theta).T
        wavefunc_amplitudes = spec_utils.standardize_phases(wavefunc_amplitudes)

        grid2d = discretization.GridSpec(
            np.asarray(
                [
                    [self.grid.min_val, self.grid.max_val, self.grid.pt_count],
                    [theta_grid.min_val, theta_grid.max_val, theta_grid.pt_count],
                ]
            )
        )
        return storage.WaveFunctionOnGrid(grid2d, wavefunc_amplitudes)

    def plot_wavefunction(
        self,
        esys: Tuple[ndarray, ndarray] = None,
        which: int = 0,
        theta_grid: Grid1d = None,
        mode: str = "abs",
        zero_calibrate: bool = True,
        **kwargs
    ) -> Tuple[Figure, Axes]:
        """Plots 2d phase-basis wave function.

        Parameters
        ----------
        esys:
            eigenvalues, eigenvectors as obtained from `.eigensystem()`
        which:
            index of wave function to be plotted (default value = (0)
        theta_grid:
            used for setting a custom grid for theta; if None use self._default_grid
        mode:
            choices as specified in `constants.MODE_FUNC_DICT` (default value = 'abs_sqr')
        zero_calibrate:
            if True, colors are adjusted to use zero wavefunction amplitude as the neutral color in the palette
        **kwargs:
            plot options
        """
        theta_grid = theta_grid or self._default_grid

        amplitude_modifier = constants.MODE_FUNC_DICT[mode]
        wavefunc = self.wavefunction(esys, theta_grid=theta_grid, which=which)
        wavefunc.amplitudes = amplitude_modifier(wavefunc.amplitudes)
        return plot.wavefunction2d(
            wavefunc,
            zero_calibrate=zero_calibrate,
            xlabel=r"$\phi$",
            ylabel=r"$\theta$",
            **kwargs
        )<|MERGE_RESOLUTION|>--- conflicted
+++ resolved
@@ -241,13 +241,8 @@
 
     def set_ECS(self, value) -> None:
         warnings.warn(
-<<<<<<< HEAD
-            "It is not possible to directly set ECS (except in initialization). Instead, set EC or ECJ, "
-            "or use set_EC_via_ECS() to update EC indirectly.",
-=======
             "It is not possible to directly set ECS (except in initialization)."
             " Instead, set EC or ECJ, or use set_EC_via_ECS() to update EC indirectly.",
->>>>>>> 875e3780
             Warning,
         )
 
